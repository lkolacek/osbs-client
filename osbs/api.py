--- conflicted
+++ resolved
@@ -572,7 +572,6 @@
             logger.info("restored %s/%s %s", ntotal - nfailed, ntotal, resource_type)
 
     @osbsapi
-<<<<<<< HEAD
     def get_compression_extension(self):
         """
         Find the filename extension for the 'docker save' output, which
@@ -600,11 +599,11 @@
                                               % method)
 
         return None
-=======
+
+    @osbsapi
     def list_resource_quotas(self):
         return self.os.list_resource_quotas().json()
 
     @osbsapi
     def get_resource_quota(self, quota_name):
-        return self.os.get_resource_quota(quota_name).json()
->>>>>>> 39f23212
+        return self.os.get_resource_quota(quota_name).json()